--- conflicted
+++ resolved
@@ -87,13 +87,8 @@
     text     = rand(9999999).to_s
     log      = rand(9999999).to_s
     onscreen = false
-<<<<<<< HEAD
-
-    @ramps.test_serial_read = "R02\n"
-=======
-    
+
     @ramps.serial_port.test_serial_read = "R02\n"
->>>>>>> 0c0b1546
 
     write_status = @ramps.create_write_status(text, log, onscreen)
 
