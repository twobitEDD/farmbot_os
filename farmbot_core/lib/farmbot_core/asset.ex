defmodule FarmbotCore.Asset do
  @moduledoc """
  Top level module, with some helpers. Persists application resources to disk.
  Submodules of this module usually (but not always) correspond to a
  resource in the REST API. See official REST API docs for details.
  """

  alias FarmbotCore.Asset.{
    Repo,
    Device,
    DeviceCert,
    FarmwareEnv,
    FirstPartyFarmware,
    FarmwareInstallation,
    FarmEvent,
    FbosConfig,
    FirmwareConfig,
    Peripheral,
    PinBinding,
    Point,
    PointGroup,
    PublicKey,
    Regimen,
    RegimenInstance,
    Sequence,
    Sensor,
    SensorReading,
    Tool,
    CriteriaRetriever
  }

  alias FarmbotCore.AssetSupervisor

  import Ecto.Query
  require Logger

  ## Begin Device

  def device() do
    Repo.one(Device) || %Device{}
  end

  def device(field) do
    Map.fetch!(device(), field)
  end

  def update_device!(params) do
    device()
    |> Device.changeset(params)
    |> Repo.insert_or_update!()
  end

  def delete_device!(id) do
    if device = Repo.get_by(Device, id: id) do
      Repo.delete!(device)
    end

    :ok
  end

  ## End Device

  ## Begin FarmEvent

  @doc "Returns all FarmEvents"
  def list_farm_events do
    Repo.all(FarmEvent)
  end

  def new_farm_event!(params) do
    %FarmEvent{}
    |> FarmEvent.changeset(params)
    |> Repo.insert!()
  end

  @doc "Returns a FarmEvent by its API id."
  def get_farm_event(id) do
    Repo.get_by(FarmEvent, id: id)
  end

  def update_farm_event!(farm_event, params) do
    farm_event =
      farm_event
      |> FarmEvent.changeset(params)
      |> Repo.update!()

    if farm_event.executable_type == "Regimen" do
      regimen_instance = get_regimen_instance(farm_event)

      if regimen_instance do
        regimen_instance
        |> Repo.preload([:farm_event, :regimen])
        |> RegimenInstance.changeset(%{updated_at: DateTime.utc_now()})
        |> Repo.update!()
      end
    end

    farm_event
  end

  def delete_farm_event!(farm_event) do
    ri = get_regimen_instance(farm_event)
    ri && Repo.delete!(ri)
    Repo.delete!(farm_event)
  end

  def add_execution_to_farm_event!(%FarmEvent{} = farm_event, params \\ %{}) do
    %FarmEvent.Execution{}
    |> FarmEvent.Execution.changeset(params)
    |> Ecto.Changeset.put_assoc(:farm_event, farm_event)
    |> Repo.insert!()
  end

  def get_farm_event_execution(%FarmEvent{} = farm_event, scheduled_at) do
    Repo.one(
      from(e in FarmEvent.Execution,
        where:
          e.farm_event_local_id == ^farm_event.local_id and
            e.scheduled_at == ^scheduled_at
      )
    )
  end

  ## End FarmEvent

  ## Begin FbosConfig

  @doc "Gets the local config"
  def fbos_config() do
    Repo.one(FbosConfig) || %FbosConfig{}
  end

  @doc "Gets a field on the local config."
  def fbos_config(field) do
    Map.fetch!(fbos_config(), field)
  end

  @doc """
  This function updates Farmbot OS's local database. It will **NOT** send any
  HTTP requests to the API. To do this, `FarmbotCore.Asset.Private.mark_dirty!/2`
  is almost certainly what you want.
  """
  def update_fbos_config!(fbos_config \\ nil, params) do
    new_data =
      FbosConfig.changeset(fbos_config || fbos_config(), params)
      |> Repo.insert_or_update!()

    AssetSupervisor.cast_child(new_data, {:new_data, new_data})
    new_data
  end

  def delete_fbos_config!(id) do
    if fbos_config = Repo.get_by(FbosConfig, id: id) do
      Repo.delete!(fbos_config)
    end

    :ok
  end

  ## End FbosConfig

  ## Begin FirmwareConfig

  def firmware_config() do
    Repo.one(FirmwareConfig) || %FirmwareConfig{}
  end

  def firmware_config(field) do
    Map.fetch!(firmware_config(), field)
  end

  def update_firmware_config!(firmware_config \\ nil, params) do
    new_data =
      FirmwareConfig.changeset(firmware_config || firmware_config(), params)
      |> Repo.insert_or_update!()

    AssetSupervisor.cast_child(new_data, {:new_data, new_data})
    new_data
  end

  def delete_firmware_config!(id) do
    if firmware_config = Repo.get_by(FirmwareConfig, id: id) do
      Repo.delete!(firmware_config)
    end

    :ok
  end

  ## End FirmwareConfig

  ## Begin RegimenInstance

  @doc "returns every regimen instance"
  def list_regimen_instances() do
    RegimenInstance
    |> Repo.all()
    |> Repo.preload([:regimen, :farm_event])
  end

  def get_regimen_instance(%FarmEvent{} = farm_event) do
    regimen = Repo.one(from(r in Regimen, where: r.id == ^farm_event.executable_id))

    regimen &&
      Repo.one(
        from(ri in RegimenInstance,
          where: ri.regimen_id == ^regimen.local_id and ri.farm_event_id == ^farm_event.local_id
        )
      )
  end

  def new_regimen_instance!(%FarmEvent{} = farm_event, params \\ %{}) do
    regimen = Repo.one!(from(r in Regimen, where: r.id == ^farm_event.executable_id))

    RegimenInstance.changeset(%RegimenInstance{}, params)
    |> Ecto.Changeset.put_assoc(:regimen, regimen)
    |> Ecto.Changeset.put_assoc(:farm_event, farm_event)
    |> Repo.insert!()
  end

  def delete_regimen_instance!(%RegimenInstance{} = ri) do
    Repo.delete!(ri)
  end

  def add_execution_to_regimen_instance!(%RegimenInstance{} = ri, params \\ %{}) do
    %RegimenInstance.Execution{}
    |> RegimenInstance.Execution.changeset(params)
    |> Ecto.Changeset.put_assoc(:regimen_instance, ri)
    |> Repo.insert!()
  end

  def get_regimen_instance_execution(%RegimenInstance{} = ri, scheduled_at) do
    Repo.one(
      from(e in RegimenInstance.Execution,
        where:
          e.regimen_instance_local_id == ^ri.local_id and
            e.scheduled_at == ^scheduled_at
      )
    )
  end

  ## End RegimenInstance

  ## Begin PinBinding

  @doc "Lists all available pin bindings"
  def list_pin_bindings do
    Repo.all(PinBinding)
  end

  ## End PinBinding

  ## Begin Point

  def get_point(params) do
    Repo.get_by(Point, params)
  end

  def update_point(point, params) do
    point
    |> Point.changeset(params)
    |> Repo.update()
  end

  @doc "Returns all points matching Point.pointer_type"
  def get_all_points_by_type(type, order_by \\ "random") do
    from(p in Point, where: p.pointer_type == ^type and is_nil(p.discarded_at))
    |> Repo.all()
    |> sort_points(order_by)
  end

  def sort_points(points, order_by) do
    points
    |> Enum.group_by(&group_points_by(&1, order_by))
    |> Enum.sort(&group_sort(&1, &2, order_by))
    |> Enum.map(fn {_group_index, group} -> Enum.sort(group, &sort_points(&1, &2, order_by)) end)
    |> List.flatten()
  end

  def group_points_by(%{x: x}, algo) when algo in ~w(xy_ascending xy_descending), do: x
  def group_points_by(%{y: y}, algo) when algo in ~w(yx_ascending yx_descending), do: y
  def group_points_by(%{x: x, y: y}, "random"), do: Enum.random([x, y])

  def group_sort({lgroup, _}, {rgroup, _}, "xy_ascending"), do: lgroup <= rgroup
  def group_sort({lgroup, _}, {rgroup, _}, "yx_ascending"), do: lgroup <= rgroup

  def group_sort({lgroup, _}, {rgroup, _}, "xy_descending"), do: lgroup >= rgroup
  def group_sort({lgroup, _}, {rgroup, _}, "yx_descending"), do: lgroup >= rgroup
  def group_sort(_, _, "random"), do: Enum.random([true, false])

  def sort_points(%{y: ly}, %{y: ry}, "xy_ascending"), do: ly <= ry
  def sort_points(%{y: ly}, %{y: ry}, "xy_descending"), do: ly >= ry
  def sort_points(%{x: lx}, %{x: rx}, "yx_ascending"), do: lx <= rx
  def sort_points(%{x: lx}, %{x: rx}, "yx_descending"), do: lx >= rx
  def sort_points(_, _, "random"), do: Enum.random([true, false])

  ## End Point

  ## Begin PointGroup

  def get_point_group(params) do
    case Repo.get_by(PointGroup, params) do
      nil ->
        nil

      %{sort_type: nil} = group ->
        group

      %{point_ids: unsorted, sort_type: sort_by} = point_group ->
        sorted =
          Repo.all(from(p in Point, where: p.id in ^unsorted))
          |> sort_points(sort_by)
          |> Enum.map(&Map.fetch!(&1, :id))

        %{point_group | point_ids: sorted}
    end
  end

<<<<<<< HEAD
  def find_points_via_group(params) do
    IO.puts("== Finding points via group...")
    case Repo.get_by(PointGroup, params) do
=======
  def find_points_via_group(id) do
    case Repo.get_by(PointGroup, id: id) do
>>>>>>> f11e8fbc
      %{id: _id, sort_type: sort_by} = point_group ->
        # I don't like this because it makes the code
        # harder to understand.
        # We are essentially patching the value of
        # point_group.point_ids with additional IDs.
        # Keep this in mind when debugging sequences
        # that deal with point groups- the point_ids
        # value is not a reflection of what is in
        # the DB / API.
        sorted = CriteriaRetriever.run(point_group)
          |> sort_points(sort_by || "xy_ascending")
          |> Enum.map(&Map.fetch!(&1, :id))

        %{ point_group | point_ids: sorted }
      other ->
        # Swallow all other errors
        a = inspect(id)
        b = inspect(other)
        Logger.debug("Unexpected point group #{a} #{b}")
        nil
    end
  end

  def new_point_group!(params) do
    %PointGroup{}
    |> PointGroup.changeset(params)
    |> Repo.insert!()
  end

  def update_point_group!(point_group, params) do
    updated =
      point_group
      |> PointGroup.changeset(params)
      |> Repo.update!()

    regimen_instances = list_regimen_instances()
    farm_events = list_farm_events()

    # check for any matching asset using this point group.
    # This is pretty recursive and probably isn't super great
    # for performance, but SQL can't check this stuff unfortunately.
    for asset <- farm_events ++ regimen_instances do
      # TODO(Connor) this might be worth creating a behaviour for
      if uses_point_group?(asset, point_group) do
        Logger.debug("#{inspect(asset)} uses PointGroup: #{inspect(point_group)}. Reindexing it.")
        FarmbotCore.AssetSupervisor.update_child(asset)
      end
    end

    updated
  end

  def delete_point_group!(%PointGroup{} = point_group) do
    Repo.delete!(point_group)
  end

  def uses_point_group?(%FarmEvent{body: body}, %PointGroup{id: point_group_id}) do
    any_body_node_uses_point_group?(body, point_group_id)
  end

  def uses_point_group?(%Regimen{body: body, regimen_items: regimen_items}, %PointGroup{
        id: point_group_id
      }) do
    any_body_node_uses_point_group?(body, point_group_id) ||
      Enum.find(regimen_items, fn %{sequence_id: sequence_id} ->
        any_body_node_uses_point_group?(get_sequence(sequence_id).body, point_group_id)
      end)
  end

  def uses_point_group?(%RegimenInstance{farm_event: farm_event, regimen: regimen}, point_group) do
    uses_point_group?(farm_event, point_group) || uses_point_group?(regimen, point_group)
  end

  def any_body_node_uses_point_group?(body, point_group_id) do
    Enum.find(body, fn
      %{
        kind: "execute",
        body: execute_body
      } ->
        any_body_node_uses_point_group?(execute_body, point_group_id)

      %{
        args: %{
          "data_value" => %{
            "args" => %{"resource_id" => ^point_group_id},
            "kind" => "point_group"
          },
          "label" => "parent"
        },
        kind: "parameter_application"
      } ->
        true

      %{
        args: %{
          "data_value" => %{
            "args" => %{"point_group_id" => ^point_group_id},
            "kind" => "point_group"
          },
          "label" => "parent"
        },
        kind: "parameter_application"
      } ->
        true

      _ ->
        false
    end)
  end

  ## End PointGroup

  ## Begin PublicKey

  def get_public_key(id) do
    Repo.get_by(PublicKey, id: id)
  end

  def new_public_key!(params) do
    %PublicKey{}
    |> PublicKey.changeset(params)
    |> Repo.insert!()
  end

  def update_public_key!(public_key, params) do
    public_key
    |> PublicKey.changeset(params)
    |> Repo.update!()
  end

  def delete_public_key!(public_key) do
    Repo.delete!(public_key)
  end

  def new_public_key_from_home!() do
    public_key_path = Path.join([System.get_env("HOME"), ".ssh", "id_rsa.pub"])
    public_key = File.read!(public_key_path)

    %PublicKey{}
    |> PublicKey.changeset(%{public_key: public_key})
    |> Repo.insert()
  end

  def new_public_key_from_string!(public_key) do
    %PublicKey{}
    |> PublicKey.changeset(%{public_key: public_key})
    |> Repo.insert()
  end

  ## End PublicKey

  ## Begin Regimen

  @doc "Get a regimen by it's API id"
  def get_regimen(id) do
    Repo.get_by(Regimen, id: id)
  end

  @doc "Enter a new regimen into the DB"
  def new_regimen!(params) do
    %Regimen{}
    |> Regimen.changeset(params)
    |> Repo.insert!()
  end

  def delete_regimen!(regimen) do
    regimen_instances =
      Repo.all(from(ri in RegimenInstance, where: ri.regimen_id == ^regimen.local_id))

    for ri <- regimen_instances do
      IO.puts("deleting regimen instance: #{inspect(ri)}")
      delete_regimen_instance!(ri)
    end

    Repo.delete!(regimen)
  end

  @doc "Update an existing regimen"
  def update_regimen!(regimen, params) do
    regimen_instances =
      Repo.all(from(ri in RegimenInstance, where: ri.regimen_id == ^regimen.local_id))
      |> Repo.preload([:farm_event, :regimen])

    for ri <- regimen_instances do
      ri
      |> RegimenInstance.changeset(%{updated_at: DateTime.utc_now()})
      |> Repo.update!()
    end

    regimen
    |> Regimen.changeset(params)
    |> Repo.update!()
  end

  ## End Regimen

  ## Begin Sequence

  @doc "Get a sequence by it's API id"
  def get_sequence(id) do
    Repo.get_by(Sequence, id: id)
  end

  def update_sequence!(%Sequence{} = sequence, params \\ %{}) do
    sequence_id = sequence.id

    farm_events =
      Repo.all(
        from(f in FarmEvent,
          where:
            f.executable_type == "Sequence" and
              f.executable_id == ^sequence_id
        )
      )

    regimen_instances =
      RegimenInstance
      |> Repo.all()
      |> Repo.preload([:regimen, :farm_event])
      |> Enum.filter(fn
        %{regimen: %{regimen_items: items}} ->
          Enum.find(items, fn
            %{sequence_id: ^sequence_id} -> true
            %{sequence_id: _} -> true
          end)

        %{regimen: nil} ->
          false
      end)

    for asset <- farm_events ++ regimen_instances do
      FarmbotCore.AssetSupervisor.update_child(asset)
    end

    Sequence.changeset(sequence, params)
    |> Repo.update!()
  end

  def new_sequence!(params \\ %{}) do
    Sequence.changeset(%Sequence{}, params)
    |> Repo.insert!()
  end

  ## End Sequence

  ## Begin FarmwareInstallation

  @doc "Get a FarmwareManifest by it's name."
  def get_farmware_manifest(package) do
    first_party_farmwares = Repo.all(from(fwi in FirstPartyFarmware, select: fwi.manifest))
    regular_farmwares = Repo.all(from(fwi in FarmwareInstallation, select: fwi.manifest))

    Enum.find(
      first_party_farmwares ++ regular_farmwares,
      fn
        %{package: pkg} -> pkg == package
        _ -> false
      end
    )
  end

  def get_farmware_installation(package) do
    first_party_farmwares = Repo.all(from(fwi in FirstPartyFarmware))
    regular_farmwares = Repo.all(from(fwi in FarmwareInstallation))

    Enum.find(
      first_party_farmwares ++ regular_farmwares,
      fn
        %{manifest: %{package: pkg}} -> pkg == package
        _ -> false
      end
    )
  end

  def upsert_farmware_manifest_by_id(id, params) do
    fwi = Repo.get_by(FarmwareInstallation, id: id) || %FarmwareInstallation{}

    FarmwareInstallation.changeset(fwi, params)
    |> Repo.insert_or_update()
  end

  def upsert_first_party_farmware_manifest_by_id(id, params) do
    fwi = Repo.get_by(FirstPartyFarmware, id: id) || %FirstPartyFarmware{}

    FirstPartyFarmware.changeset(fwi, params)
    |> Repo.insert_or_update()
  end

  ## End FarmwareInstallation

  ## Begin FarmwareEnv

  def list_farmware_env() do
    Repo.all(FarmwareEnv)
  end

  def upsert_farmware_env_by_id(id, params) do
    fwe = Repo.get_by(FarmwareEnv, id: id) || %FarmwareEnv{}

    FarmwareEnv.changeset(fwe, params)
    |> Repo.insert_or_update()
  end

  def new_farmware_env(params) do
    key = params["key"] || params[:key]

    fwe =
      with key when is_binary(key) <- key,
           [fwe | _] <- Repo.all(from(fwe in FarmwareEnv, where: fwe.key == ^key)) do
        fwe
      else
        _ -> %FarmwareEnv{}
      end

    FarmwareEnv.changeset(fwe, params)
    |> Repo.insert_or_update()
  end

  ## End FarmwareEnv

  ## Begin Peripheral

  def get_peripheral(args) do
    Repo.get_by(Peripheral, args)
  end

  def get_peripheral_by_pin(pin) do
    Repo.get_by(Peripheral, pin: pin)
  end

  ## End Peripheral

  ## Begin Sensor

  def get_sensor(id) do
    Repo.get_by(Sensor, id: id)
  end

  def get_sensor_by_pin(pin) do
    Repo.get_by(Sensor, pin: pin)
  end

  def new_sensor!(params) do
    Sensor.changeset(%Sensor{}, params)
    |> Repo.insert!()
  end

  def update_sensor!(sensor, params) do
    sensor
    |> Sensor.changeset(params)
    |> Repo.update!()
  end

  ## End Sensor

  ## Begin SensorReading

  def get_sensor_reading(id) do
    Repo.get_by(SensorReading, id: id)
  end

  def new_sensor_reading!(params) do
    SensorReading.changeset(%SensorReading{}, params)
    |> Repo.insert!()
  end

  def update_sensor_reading!(sensor_reading, params) do
    sensor_reading
    |> SensorReading.changeset(params)
    |> Repo.update!()
  end

  ## End SensorReading

  ## Begin DeviceCert

  def new_device_cert(params) do
    DeviceCert.changeset(%DeviceCert{}, params)
    |> Repo.insert()
  end

  def get_device_cert(args) do
    Repo.get_by(DeviceCert, args)
  end

  def update_device_cert(cert, params) do
    cert
    |> DeviceCert.changeset(params)
    |> Repo.update()
  end

  ## End DeviceCert

  ## Begin Tool

  def get_tool(args) do
    Repo.get_by(Tool, args)
  end

  ## End Tool
end<|MERGE_RESOLUTION|>--- conflicted
+++ resolved
@@ -315,14 +315,8 @@
     end
   end
 
-<<<<<<< HEAD
-  def find_points_via_group(params) do
-    IO.puts("== Finding points via group...")
-    case Repo.get_by(PointGroup, params) do
-=======
   def find_points_via_group(id) do
     case Repo.get_by(PointGroup, id: id) do
->>>>>>> f11e8fbc
       %{id: _id, sort_type: sort_by} = point_group ->
         # I don't like this because it makes the code
         # harder to understand.
