require 'active_record'
require 'date'
require_relative 'database/dbaccess'
require_relative 'controller_command_proc'
# FarmBot Controller: This module executes the schedule. It reads the next
# command and sends it to the hardware implementation
class Controller

  def initialize
    @star_char           = 0

    @bot_dbaccess        = DbAccess.current
    @last_hw_check       = Time.now
    @command             = nil

    @cmd_proc            = ControllerCommandProc.new
    @cmd_last_refresh    = 0
  end

  def runFarmBot

    startup_farmbot

    while $shutdown == 0 do

      begin

        # handle the messages from mesh blu (or equivalent)
        handle_messages

        # check parameters in database
        check_arduino_parameters

        # keep checking the database for new data
        get_next_command
        check_and_execute_command

      rescue => e
        puts("Error in controller\n#{e.message}\n#{e.backtrace.inspect}")
        @bot_dbaccess.write_to_log(1,"Error in controller\n#{e.message}\n#{e.backtrace.inspect}")
      end
    end
  end

  def handle_messages
    if !MessageQueue.Current.empty?
      MessageHandler.Current.handle_message MessageQueue.Current.pop
    end
  end


  def check_and_execute_command
    if @command != nil and Status.current.emergency_stop == false
      Status.current.info_command_next = @command.scheduled_time
      check_command_execution_time
    else
      wait_for_next_command
    end
  end

  def check_command_execution_time
    # check the next command
    if @command.scheduled_time <= Time.now or command.scheduled_time == nil
      # if a valid command is found and the scheduled time has arrived, execute command
      execute_command
    else
      wait_for_scheduled_time
    end
  end

  def startup_farmbot

    Status.current.info_status = 'starting'
    puts 'OK'
<<<<<<< HEAD
 
    #print 'arduino         '
    sleep 1
    #$bot_hardware.read_device_version() if $hardware_sim == 0
    #puts  $status.device_version

    #$status.info_status = 'synchronizing arduino parameters'
    #print 'parameters      '
    #$bot_hardware.check_parameters if $hardware_sim == 0
    #$bot_hardware.check_parameters if $hardware_sim == 0

    #if $hardware_sim == 0
    #  if  $bot_hardware.ramps_param.params_in_sync
    #    puts 'OK'
    #  else
    #    puts 'ERROR'
    #  end
    #else
    #  puts "SIM"
    #end

    $bot_hardware.read_end_stops()
    $bot_hardware.read_postition()
=======

    print 'arduino         '
    sleep 1
    HardwareInterface.current.read_device_version() if $hardware_sim == 0
    puts  Status.current.device_version

    Status.current.info_status = 'synchronizing arduino parameters'
    print 'parameters      '
    HardwareInterface.current.check_parameters if $hardware_sim == 0
    HardwareInterface.current.check_parameters if $hardware_sim == 0

    if $hardware_sim == 0
      if  HardwareInterface.current.ramps_param.params_in_sync
        puts 'OK'
      else
        puts 'ERROR'
      end
    else
      puts "SIM"
    end

    #HardwareInterface.current.read_end_stops()
    #HardwareInterface.current.read_postition()
>>>>>>> 4a9773c7
    read_hw_status()

    @bot_dbaccess.write_to_log(1,'Controller running')
    check = @bot_dbaccess.check_refresh

  end

  def get_next_command

    if Status.current.emergency_stop == false
      Status.current.info_status = 'checking schedule'
      #show_info()

      @command = @bot_dbaccess.get_command_to_execute
      @bot_dbaccess.save_refresh

    end
  end

  def execute_command

    # execute the command now and set the status to done
    Status.current.info_status = 'executing command'
    #show_info()


    Status.current.info_nr_of_commands = Status.current.info_nr_of_commands + 1

    process_command( @command )
    @bot_dbaccess.set_command_to_execute_status('FINISHED')
    Status.current.info_command_last = Time.now
    Status.current.info_command_next = nil

  end

  def wait_for_scheduled_time

    Status.current.info_status = 'waiting for scheduled time or refresh'

    refresh_received = false

    wait_start_time = Time.now

    # wait until the scheduled time has arrived, or wait for a minute or
    # until a refresh it set in the database as a sign new data has arrived

    while Time.now < wait_start_time + 60 and @command.scheduled_time > Time.now - 1 and refresh_received == false

      sleep 0.2
      check_hardware()
      refresh_received = check_refresh or @db_access.check_refresh

    end
  end

  def wait_for_next_command

    if Status.current.emergency_stop == true

      Status.current.info_status = 'emergency stop'
      sleep 0.5
      check_hardware()

    else

      Status.current.info_status = 'Awaiting commands.'

      @info_command_next = nil

      refresh_received = false
      wait_start_time = Time.now

      # wait for a minute or until a refresh it set in the database as a sign
      # new data has arrived

      while  Time.now < wait_start_time + 60 and refresh_received == false
        sleep 0.1
        check_hardware()

        refresh_received = true if @bot_dbaccess.check_refresh
        refresh_received = true if check_refresh

      end
    end
  end

  def process_command( cmd )

    cmd.command_lines.each do |command_line|

      # send the right command towards the bot
      @cmd_proc.prepare
      @cmd_proc.start_command_line(command_line)

      #  waiting for the bot to finish the command
      while $bot_hardware.is_busy
        sleep 0.1
          
        # during waiting, see handle incomming messages
        handle_messages

        $bot_hardware.emergency_stop if $emergency_stop 

      end

      process_return_values

        # just assume message has been executed correcly, no handling on error or timeout
    else
      sleep 0.1
    end

    $status.info_movement = 'idle'


    end


    read_hw_status()
    Status.current.info_movement = 'idle'

  end

  def check_hardware()

    if (Time.now - @last_hw_check) > 0.5 and $hardware_sim == 0
      HardwareInterface.current.check_parameters
      HardwareInterface.current.read_end_stops()
      HardwareInterface.current.read_postition()
      read_hw_status()
      @last_hw_check = Time.now

      print_star()
    end
  end

  def read_hw_status()

    print_hw_status()

  end

  def print_hw_status()

    100.times do
      print "\b"
    end

    print "x %04d %s%s " % [Status.current.info_current_x, bool_to_char(Status.current.info_end_stop_x_a), bool_to_char(Status.current.info_end_stop_x_b)]
    print "y %04d %s%s " % [Status.current.info_current_y, bool_to_char(Status.current.info_end_stop_y_a), bool_to_char(Status.current.info_end_stop_y_b)]
    print "z %04d %s%s " % [Status.current.info_current_z, bool_to_char(Status.current.info_end_stop_z_a), bool_to_char(Status.current.info_end_stop_z_b)]
    print ' '

  end

  def bool_to_char(value)
    if value
      return '*'
    else
      return '-'
    end
  end

  def print_star
    @star_char += 1
    @star_char %= 4
    print "\b"

    if Status.current.emergency_stop == true
      print 'E'
    else
      case @star_char
      when 0
        print '-'
      when 1
        print '\\'
      when 2
        print '|'
      when 3
        print '/'
      end
    end
  end

  def check_refresh
    if Status.current.command_refresh != @cmd_last_refresh
      refreshed = true
      @cmd_last_refresh = Status.current.command_refresh
    else
      refreshed = false
    end
    refreshed
  end


## moved the database part of the arduino parameter handling to here

  def check_arduino_parameters

    # get the parameter list version from the database

    @param_version_db = @bot_dbaccess.read_parameter_with_default('PARAM_VERSION', 0)
    @ramps_param.param_version_db = @param_version_db
    if (@ramps_param.param_version_db != @ramps_param.param_version_ar)
      load_parameters_from_database
    end

    # trigger arduin to check and compare it's parameters
    @ramps_param.check_parameters

  end


  # load the settings for the hardware
  #
  def load_parameters_from_database
    @ramps_param.params.each do |p|
       p['value_db'] = @bot_dbaccess.read_parameter_with_default(p['name'], p['default'])
    end
  end

## moved the database part of the return value processing to here

  # Read all values returned and process in specific methods
  def process_return_values    
    while !@cmd_proc.is_empty
      process_return_value(@cmd_proc.return_values.pop)
    end
  end


  def process_return_value(return_value)
    process_value_R21(return_value)
    process_value_R23(return_value)
    process_value_R41(return_value)
  end


  # Process report parameter value
  #
  def process_value_R21(return_value)
    if return_value.code == 'R21'
      param = @ramps_param.get_param_by_id(return_value.p)
      if param != nil
        param['value_ar'] = params.v
      end
    end
  end

  # Process report parameter value and save to database
  # 
  def process_value_R23(return_value)
    if return_value.code == 'R23'
      param = @ramps_param.get_param_by_id(return_value.p)
      if param != nil
        @ramps_param.save_param_value(return_value.p, :by_id, :from_db, return_value.v)
      end
    end
  end

  # Process report pin values
  #
  def process_value_R41(return_value)
    if return_value.code == 'R41'
      @bot_dbaccess.write_measurements(return_value.p, @external_info)
    end
  end

end<|MERGE_RESOLUTION|>--- conflicted
+++ resolved
@@ -72,20 +72,19 @@
 
     Status.current.info_status = 'starting'
     puts 'OK'
-<<<<<<< HEAD
- 
-    #print 'arduino         '
+
+    print 'arduino         '
     sleep 1
-    #$bot_hardware.read_device_version() if $hardware_sim == 0
-    #puts  $status.device_version
-
-    #$status.info_status = 'synchronizing arduino parameters'
+    #HardwareInterface.current.read_device_version() if $hardware_sim == 0
+    #puts  Status.current.device_version
+
+    #Status.current.info_status = 'synchronizing arduino parameters'
     #print 'parameters      '
-    #$bot_hardware.check_parameters if $hardware_sim == 0
-    #$bot_hardware.check_parameters if $hardware_sim == 0
+    #HardwareInterface.current.check_parameters if $hardware_sim == 0
+    #HardwareInterface.current.check_parameters if $hardware_sim == 0
 
     #if $hardware_sim == 0
-    #  if  $bot_hardware.ramps_param.params_in_sync
+    #  if  HardwareInterface.current.ramps_param.params_in_sync
     #    puts 'OK'
     #  else
     #    puts 'ERROR'
@@ -94,33 +93,9 @@
     #  puts "SIM"
     #end
 
-    $bot_hardware.read_end_stops()
-    $bot_hardware.read_postition()
-=======
-
-    print 'arduino         '
-    sleep 1
-    HardwareInterface.current.read_device_version() if $hardware_sim == 0
-    puts  Status.current.device_version
-
-    Status.current.info_status = 'synchronizing arduino parameters'
-    print 'parameters      '
-    HardwareInterface.current.check_parameters if $hardware_sim == 0
-    HardwareInterface.current.check_parameters if $hardware_sim == 0
-
-    if $hardware_sim == 0
-      if  HardwareInterface.current.ramps_param.params_in_sync
-        puts 'OK'
-      else
-        puts 'ERROR'
-      end
-    else
-      puts "SIM"
-    end
-
     #HardwareInterface.current.read_end_stops()
     #HardwareInterface.current.read_postition()
->>>>>>> 4a9773c7
+
     read_hw_status()
 
     @bot_dbaccess.write_to_log(1,'Controller running')
