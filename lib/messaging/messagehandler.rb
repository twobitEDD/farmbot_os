--- conflicted
+++ resolved
@@ -58,33 +58,6 @@
       send_message_obj_to_individual_handlers(message_obj)
       check_if_message_handled(message_obj)
 
-<<<<<<< HEAD
-      message_obj                 = MessageHandlerMessage.new
-      message_obj.sender          = sender
-      message_obj.payload         = (message.has_key? 'payload' ) ? message['payload'] : '{}'
-      message_obj.message_type    = (message_obj.payload.has_key? 'message_type' ) ? message_obj.payload['message_type'].to_s.downcase  : ''
-      message_obj.time_stamp      = (message_obj.payload.has_key? 'time_stamp'   ) ? message_obj.payload['time_stamp']                  : nil
-      message_obj.handler         = self
-      message_obj.handled         = false
-
-      @dbaccess.write_to_log(2,"sender       = #{message_obj.sender}"       )
-      @dbaccess.write_to_log(2,"message_type = #{message_obj.message_type}" )
-      @dbaccess.write_to_log(2,"time stamp   = #{message_obj.time_stamp}"   )
-
-      # loop trough all the handlers until one handler does process the message
-      @message_handlers.each do |handler|
-        if message_obj.handled == false
-          handler.handle_message( message_obj )
-        end
-      end
-
-      if message_obj.handled == false
-        @dbaccess.write_to_log(2,'message could not be handled')
-        send_error(sender, '', 'message could not be handled')
-      end
-
-=======
->>>>>>> cd325239
     rescue Exception => e
       err_snd = true
       err_msg = e.message
