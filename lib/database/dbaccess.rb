require 'bson'
require 'sqlite3'
require 'active_record'

require_relative 'dbaccess_commands.rb'
require_relative 'dbaccess_refreshes.rb'
require_relative 'dbaccess_logs.rb'
require_relative 'dbaccess_parameters.rb'
require_relative 'dbaccess_measurements.rb'

# retrieving and inserting commands into the schedule queue for the farm bot
# using sqlite

# Access class for the database

class DbAccess

  def initialize
    config = YAML::load(File.open('./config/database.yml'))
    ActiveRecord::Base.establish_connection(config["development"])

    @commands     = DbAccessCommands.new
    @refreshes    = DbAccessRefreshes.new
    @logs         = DbAccessLogs.new
    @parameters   = DbAccessParameters.new
    @measurements = DbAccessMeasurements.new

  end

  ## parameters

  def increment_parameters_version
    @parameters.increment_parameters_version
  end

  def write_parameter(name, value)
<<<<<<< HEAD
    param = Parameter.find_or_create_by(name: name)

    if value.class.to_s == "Fixnum"
      param.valueint    = value.to_i
      param.valuetype   = 1
    end
    if value.class.to_s == "Float"
      param.valuefloat  = value.to_f
      param.valuetype   = 2
    end
    if value.class.to_s == "String"
      param.valuestring = value.to_s
      param.valuetype   = 3
    end
    if value.class.to_s == "TrueClass" or value.class.to_s == "FalseClass"
      param.valuebool   = value
      param.valuetype   = 4
    end

    $db_write_sync.synchronize do
      param.save
    end
    increment_parameters_version()

  end

  # write a parameter with type provided
  #
  def write_parameter_with_type(name, type, value)

    param = Parameter.find_or_create_by(name: name)
    param.valuetype = type
=======
    @parameters.write_parameter(name, value)
  end
>>>>>>> cd325239

  def fill_parameter_values(  param, value)
    @parameters.fill_parameter_values(  param, value)
  end

  def fill_parameter_if_fixnum(param, value)
    @parameters.fill_parameter_if_fixnum(param, value)
  end

  def fill_parameter_if_float(param, value)
    @parameters.fill_parameter_if_float(param, value)
  end

  def fill_parameter_if_string(param, value)
    @parameters.fill_parameter_if_string(param, value)
  end

<<<<<<< HEAD
  # read parameter list
  #
  def read_parameter_list()
    params = Parameter.find(:all)
    param_list = Array.new

    params.each do |param|
      value = param.valueint    if param.valuetype == 1
      value = param.valuefloat  if param.valuetype == 2
      value = param.valuestring if param.valuetype == 3
      value = param.valuebool   if param.valuetype == 4
      item =
      {
        'name'  => param.name,
        'type'  => param.valuetype,
        'value' => value
      }
      param_list << item
    end

    param_list
  end

  # read parameter
  #
  def read_parameter(name)
    param = Parameter.find_or_create_by(name: name)
=======
  def fill_parameter_if_bool(param, value)
    @parameters.fill_parameter_if_bool(param, value)
  end
>>>>>>> cd325239

  def write_parameter_with_type(name, type, value)
    @parameters.write_parameter_with_type(name, type, value)
  end

  def read_parameter_list()
    @parameters.read_parameter_list()
  end

  def get_value_from_param(param)
    @parameters.get_value_from_param(param)
  end

  def read_parameter(name)
    @parameters.read_parameter(name)
  end

  def read_parameter_with_default(name, default_value)
    @parameters.read_parameter_with_default(name, default_value)
  end

  ## measurements

  def write_measurements(value, external_info)
    @measurements.write_measurements(value, external_info)
  end

  def read_measurement_list()
    @measurements.read_measurement_list()
  end

  def delete_measurement(id)
    @measurements.delete_measurement(id)
  end

  ## logs

  def write_to_log(module_id,text)
<<<<<<< HEAD
    log           = Log.new
    puts "[LOG] #{text}"
    log.text      = text
    log.module_id = module_id
    log.save

    # clean up old logs
    $db_write_sync.synchronize do
      Log.where("created_at < (?)", 2.days.ago).find_each do |log|
        log.delete
      end
    end
=======
    @logs.write_to_log(module_id,text)
>>>>>>> cd325239
  end

  def read_logs_all()
    @logs.read_logs_all()
  end

  def retrieve_log(module_id, nr_of_lines)
    @logs.retrieve_log(module_id, nr_of_lines)
  end

  ## commands

  def create_new_command(scheduled_time, crop_id)
    @commands.create_new_command(scheduled_time, crop_id)
  end

  def add_command_line(action, x = 0, y = 0, z = 0, speed = 0, amount = 0, pin_nr = 0, value1 = 0, value2 = 0, mode = 0, time = 0, external_info = "")
    @commands.add_command_line(action, x, y, z, speed, amount, pin_nr, value1, value2, mode, time, external_info)
  end

  def fill_in_command_line_coordinates(line, action, x, y, z, speed)
    @commands.fill_in_command_line_coordinates(line, action, x, y, z, speed)
  end

  def fill_in_command_line_pins(line, pin_nr, value1, value2, mode, time)
    @commands.fill_in_command_line_pins(line, pin_nr, value1, value2, mode, time)
  end

  def fill_in_command_line_extra(line, amount = 0, external_info = "")
    @commands.fill_in_command_line_extra(line, amount = 0, external_info = "")
  end

  def save_new_command
    @commands.save_new_command
    @refreshes.increment_refresh
  end

  def clear_schedule
    @commands.clear_schedule
  end

  def clear_crop_schedule(crop_id)
    @commands.clear_crop_schedule(crop_id)
  end

  def get_command_to_execute
    @commands.get_command_to_execute
  end

  def set_command_to_execute_status(new_status)
    @commands.set_command_to_execute_status(new_status)
  end

  ## refreshes

  def check_refresh
    @refreshes.check_refresh
  end

  def save_refresh
    @refresh_value = @refresh_value_new
  end

  def increment_refresh
    @refreshes.increment_refresh
  end

end<|MERGE_RESOLUTION|>--- conflicted
+++ resolved
@@ -34,43 +34,8 @@
   end
 
   def write_parameter(name, value)
-<<<<<<< HEAD
-    param = Parameter.find_or_create_by(name: name)
-
-    if value.class.to_s == "Fixnum"
-      param.valueint    = value.to_i
-      param.valuetype   = 1
-    end
-    if value.class.to_s == "Float"
-      param.valuefloat  = value.to_f
-      param.valuetype   = 2
-    end
-    if value.class.to_s == "String"
-      param.valuestring = value.to_s
-      param.valuetype   = 3
-    end
-    if value.class.to_s == "TrueClass" or value.class.to_s == "FalseClass"
-      param.valuebool   = value
-      param.valuetype   = 4
-    end
-
-    $db_write_sync.synchronize do
-      param.save
-    end
-    increment_parameters_version()
-
-  end
-
-  # write a parameter with type provided
-  #
-  def write_parameter_with_type(name, type, value)
-
-    param = Parameter.find_or_create_by(name: name)
-    param.valuetype = type
-=======
     @parameters.write_parameter(name, value)
   end
->>>>>>> cd325239
 
   def fill_parameter_values(  param, value)
     @parameters.fill_parameter_values(  param, value)
@@ -88,39 +53,9 @@
     @parameters.fill_parameter_if_string(param, value)
   end
 
-<<<<<<< HEAD
-  # read parameter list
-  #
-  def read_parameter_list()
-    params = Parameter.find(:all)
-    param_list = Array.new
-
-    params.each do |param|
-      value = param.valueint    if param.valuetype == 1
-      value = param.valuefloat  if param.valuetype == 2
-      value = param.valuestring if param.valuetype == 3
-      value = param.valuebool   if param.valuetype == 4
-      item =
-      {
-        'name'  => param.name,
-        'type'  => param.valuetype,
-        'value' => value
-      }
-      param_list << item
-    end
-
-    param_list
-  end
-
-  # read parameter
-  #
-  def read_parameter(name)
-    param = Parameter.find_or_create_by(name: name)
-=======
   def fill_parameter_if_bool(param, value)
     @parameters.fill_parameter_if_bool(param, value)
   end
->>>>>>> cd325239
 
   def write_parameter_with_type(name, type, value)
     @parameters.write_parameter_with_type(name, type, value)
@@ -159,22 +94,7 @@
   ## logs
 
   def write_to_log(module_id,text)
-<<<<<<< HEAD
-    log           = Log.new
-    puts "[LOG] #{text}"
-    log.text      = text
-    log.module_id = module_id
-    log.save
-
-    # clean up old logs
-    $db_write_sync.synchronize do
-      Log.where("created_at < (?)", 2.days.ago).find_each do |log|
-        log.delete
-      end
-    end
-=======
     @logs.write_to_log(module_id,text)
->>>>>>> cd325239
   end
 
   def read_logs_all()
