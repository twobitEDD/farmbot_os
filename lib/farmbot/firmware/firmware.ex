--- conflicted
+++ resolved
@@ -21,11 +21,7 @@
     @callback write(Farmbot.Firmware.Gcode.t()) :: :ok | {:error, term}
   end
 
-<<<<<<< HEAD
   @handler Application.get_env(:farmbot, :behaviour)[:firmware_handler] || raise("No fw handler.")
-=======
-  @handler Application.get_env(:farmbot, :behaviour)[:firmware_handler] || raise "No fw handler."
->>>>>>> a7e3b6ba
 
   @doc "Start the firmware services."
   def start_link do
@@ -38,7 +34,7 @@
   ## GenStage
 
   defmodule State do
-    defstruct [idle: false]
+    defstruct idle: false
   end
 
   def init([]) do
@@ -50,18 +46,6 @@
     {:noreply, diffs, state}
   end
 
-<<<<<<< HEAD
-  def handle_gcodes(codes, acc \\ [])
-  def handle_gcodes([], acc), do: Enum.reverse(acc)
-
-  def handle_gcodes([code | rest], acc) do
-    res = handle_gcode(code)
-
-    if res do
-      handle_gcodes(rest, [res | acc])
-    else
-      handle_gcodes(rest, acc)
-=======
   defp handle_gcodes(codes, state, acc \\ [])
 
   defp handle_gcodes([], state, acc), do: {Enum.reverse(acc), state}
@@ -70,7 +54,6 @@
     case handle_gcode(code, state) do
       {nil, state} -> handle_gcodes(rest, state, acc)
       {key, diff, state} -> handle_gcodes(rest, state, [{key, diff} | acc])
->>>>>>> a7e3b6ba
     end
   end
 
@@ -100,14 +83,8 @@
     {:informational_settings, %{busy: false}, %{state | idle: true}}
   end
 
-<<<<<<< HEAD
-  def handle_gcode(code) do
+  defp handle_gcode(code, state) do
     Logger.warn("unhandled code: #{inspect(code)}")
-    nil
-=======
-  defp handle_gcode(code, state) do
-    Logger.warn "unhandled code: #{inspect code}"
     {nil, state}
->>>>>>> a7e3b6ba
   end
 end