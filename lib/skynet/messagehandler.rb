--- conflicted
+++ resolved
@@ -26,25 +26,14 @@
     requested_command = ''
 
     @dbaccess.write_to_log(2,message.to_s)
-<<<<<<< HEAD
-=======
     sender     = (message.has_key? 'fromUuid'  ) ? message['fromUuid']   : ''
 
     @dbaccess.write_to_log(2,"sender #{sender}")
 
->>>>>>> 007588bc
     if message.has_key? 'payload'
       @message = message['payload']
       if @message.has_key? 'message_type'
         requested_command = message['payload']["message_type"].to_s.downcase
-<<<<<<< HEAD
-        @dbaccess.write_to_log(2,'command = #{requested_command}')
-      else
-        @dbaccess.write_to_log(2,'message has no message type')
-      end
-    else
-      @dbaccess.write_to_log(2,'message has no payload')
-=======
         @dbaccess.write_to_log(2,"message_type = #{requested_command}")
       else
         @dbaccess.write_to_log(2,'message has no message type')
@@ -57,7 +46,6 @@
       if sender != ''
         send_error(sender, '', 'message has no payload')
       end
->>>>>>> 007588bc
     end
 
     if whitelist.include?(requested_command)
@@ -81,52 +69,17 @@
     @dbaccess.write_to_log(2,'handle read status')
 
     payload = message['payload']
-<<<<<<< HEAD
-    
+
     time_stamp = (payload.has_key? 'time_stamp') ? payload['time_stamp'] : nil
     sender     = (message.has_key? 'fromUuid'  ) ? message['fromUuid']   : 'UNKNOWN'
 
-    @dbaccess.write_to_log(2,"sender = #{sender}")
-=======
-
-    time_stamp = (payload.has_key? 'time_stamp') ? payload['time_stamp'] : nil
-    sender     = (message.has_key? 'fromUuid'  ) ? message['fromUuid']   : 'UNKNOWN'
-
     @dbaccess.write_to_log(2,"sender     = #{sender}")
     @dbaccess.write_to_log(2,"time_stamp = #{time_stamp}")
->>>>>>> 007588bc
-
-    if time_stamp != @last_time_stamp
-
-      @last_time_stamp = time_stamp
-
-<<<<<<< HEAD
-      if payload.has_key? 'command' 
-
-        command = payload['command']
-
-        # send the command to the queue
-        delay  = command['delay']
-        action = command['action']
-        x      = command['x']
-        y      = command['y']
-        z      = command['z']
-        speed  = command['speed']
-        amount = command['amount']
-        delay  = command['delay']
-
-        @dbaccess.write_to_log(2,"[#{action}] x: #{x}, y: #{y}, z: #{z}, speed: #{speed}, amount: #{amount} delay: #{delay}")
-        @dbaccess.create_new_command(Time.now + delay.to_i,'single_command')
-        @dbaccess.add_command_line(action, x.to_i, y.to_i, z.to_i, speed.to_s, amount.to_i)
-        @dbaccess.save_new_command
-
-        @dbaccess.write_to_log(2,'sending comfirmation')
-
-        $skynet.confirmed = false
-
-        send_confirmation(sender, time_stamp)
-
-=======
+
+    if time_stamp != @last_time_stamp
+
+      @last_time_stamp = time_stamp
+
       return_message =
         {
           :message_type                   => 'read_status_return',
@@ -324,7 +277,6 @@
 
         send_confirmation(sender, time_stamp)
 
->>>>>>> 007588bc
       else
 
         @dbaccess.write_to_log(2,'no command in message')
