--- conflicted
+++ resolved
@@ -26,11 +26,7 @@
       target: @target,
       commit: commit(),
       arduino_commit: arduino_commit(),
-<<<<<<< HEAD
-      archives: [nerves_bootstrap: "~> 0.8.1"],
-=======
       archives: [nerves_bootstrap: "~> 0.8.2"],
->>>>>>> 2965a9b2
       build_embedded: Mix.env() == :prod,
       start_permanent: Mix.env() == :prod,
       deps_path: "deps/#{@target}",
